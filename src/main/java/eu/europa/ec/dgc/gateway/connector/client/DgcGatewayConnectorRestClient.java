--- conflicted
+++ resolved
@@ -2,11 +2,7 @@
  * ---license-start
  * WHO Digital Documentation Covid Certificate Gateway Service / ddcc-gateway-lib
  * ---
-<<<<<<< HEAD
  * Copyright (C) 2022 T-Systems International GmbH and all other contributors
-=======
- * Copyright (C) 2021 - 2022 T-Systems International GmbH and all other contributors
->>>>>>> 5730eae4
  * ---
  * Licensed under the Apache License, Version 2.0 (the "License");
  * you may not use this file except in compliance with the License.
@@ -27,13 +23,9 @@
 import eu.europa.ec.dgc.gateway.connector.dto.CertificateTypeDto;
 import eu.europa.ec.dgc.gateway.connector.dto.RevocationBatchListDto;
 import eu.europa.ec.dgc.gateway.connector.dto.TrustListItemDto;
-<<<<<<< HEAD
 import eu.europa.ec.dgc.gateway.connector.dto.TrustedCertificateTrustListDto;
 import eu.europa.ec.dgc.gateway.connector.dto.TrustedIssuerDto;
 import eu.europa.ec.dgc.gateway.connector.dto.TrustedReferenceDto;
-=======
-import eu.europa.ec.dgc.gateway.connector.dto.TrustedIssuerDto;
->>>>>>> 5730eae4
 import eu.europa.ec.dgc.gateway.connector.dto.ValidationRuleDto;
 import java.util.List;
 import java.util.Map;
@@ -152,7 +144,6 @@
     ResponseEntity<String> downloadBatch(@PathVariable("batchId") String batchId);
 
     /**
-<<<<<<< HEAD
      * Download all trusted issuers.
      *
      * @return List of Trusted Issuers
@@ -200,7 +191,8 @@
     @GetMapping(value = "/trustList/certificate", produces = MediaType.APPLICATION_JSON_VALUE)
     ResponseEntity<List<TrustedCertificateTrustListDto>> downloadTrustedCertificates(
         @RequestParam Map<String, String> queryParams);
-=======
+
+    /**
      * Uploads a batch to the revocation list.
      *
      * @param batch the CMS signed Batch JSON.
@@ -216,12 +208,4 @@
     @DeleteMapping(value = "/revocation-list", consumes = "application/cms-text")
     ResponseEntity<Void> deleteBatch(@RequestBody String batch);
 
-    /**
-     * Download all trusted issuers.
-     *
-     * @return List of Trusted Issuers
-     */
-    @GetMapping(value = "/trustList/issuers", produces = MediaType.APPLICATION_JSON_VALUE)
-    ResponseEntity<List<TrustedIssuerDto>> downloadTrustedIssuers(@RequestParam Map<String, String> queryParams);
->>>>>>> 5730eae4
 }