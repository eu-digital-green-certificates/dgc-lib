--- conflicted
+++ resolved
@@ -1,14 +1,8 @@
 /*-
  * ---license-start
-<<<<<<< HEAD
  * WHO Digital Documentation Covid Certificate Gateway Service / ddcc-gateway-lib
  * ---
  * Copyright (C) 2022 T-Systems International GmbH and all other contributors
-=======
- * EU Digital Green Certificate Gateway Service / dgc-lib
- * ---
- * Copyright (C) 2021 - 2022 T-Systems International GmbH and all other contributors
->>>>>>> 5730eae4
  * ---
  * Licensed under the Apache License, Version 2.0 (the "License");
  * you may not use this file except in compliance with the License.
@@ -29,14 +23,10 @@
 import eu.europa.ec.dgc.gateway.connector.client.DgcGatewayConnectorRestClient;
 import eu.europa.ec.dgc.gateway.connector.config.DgcGatewayConnectorConfigProperties;
 import eu.europa.ec.dgc.gateway.connector.mapper.TrustListMapper;
-<<<<<<< HEAD
 import eu.europa.ec.dgc.gateway.connector.mapper.TrustedCertificateMapper;
 import eu.europa.ec.dgc.gateway.connector.mapper.TrustedIssuerMapper;
+import eu.europa.ec.dgc.gateway.connector.mapper.TrustedIssuerMapperImpl;
 import eu.europa.ec.dgc.gateway.connector.mapper.TrustedReferenceMapper;
-=======
-import eu.europa.ec.dgc.gateway.connector.mapper.TrustedIssuerMapper;
-import eu.europa.ec.dgc.gateway.connector.mapper.TrustedIssuerMapperImpl;
->>>>>>> 5730eae4
 import eu.europa.ec.dgc.utils.CertificateUtils;
 import feign.Client;
 import feign.httpclient.ApacheHttpClient;
@@ -89,13 +79,9 @@
     private static final CertificateUtils certificateUtils = new CertificateUtils();
     private final ApplicationContext springBootContext;
     private final TrustListMapper trustListMapper;
-<<<<<<< HEAD
-    private final TrustedIssuerMapper trustedIssuerMapper;
     private final TrustedReferenceMapper trustedReferenceMapper;
     private final TrustedCertificateMapper trustedCertificateMapper;
-=======
     private final TrustedIssuerMapper trustedIssuerMapper = new TrustedIssuerMapperImpl();
->>>>>>> 5730eae4
 
     /**
      * Builder parameters.
@@ -318,10 +304,7 @@
                 "Failed to create HTTP Client",
                 e);
         }
-<<<<<<< HEAD
-
-=======
->>>>>>> 5730eae4
+
         DgcGatewayConnectorRestClient restClient = new FeignClientBuilder(springBootContext)
             .forType(DgcGatewayConnectorRestClient.class, new FeignClientFactoryBean(), UUID.randomUUID().toString())
             .customize(builder -> builder.client(client))
@@ -329,12 +312,8 @@
             .build();
 
         DgcGatewayConnectorUtils connectorUtils =
-<<<<<<< HEAD
             new DgcGatewayConnectorUtils(certificateUtils, restClient, properties, trustListMapper, trustedIssuerMapper,
                 trustedReferenceMapper, trustedCertificateMapper, null);
-=======
-            new DgcGatewayConnectorUtils(certificateUtils, restClient, properties, trustedIssuerMapper, null);
->>>>>>> 5730eae4
         connectorUtils.setTrustAnchors(trustAnchors);
 
         return new DgcGatewayDownloadConnector(
